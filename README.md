[![License](https://img.shields.io/badge/license-BSD%203--Clause-green)](https://opensource.org/licenses/BSD-3-Clause)
![GitHub top language](https://img.shields.io/github/languages/top/FAU-LMS/bjontegaard)
[![GitHub stars](https://img.shields.io/github/stars/FAU-LMS/bjontegaard)](https://github.com/FAU-LMS/bjontegaard/stargazers)
![PyPI - Python Version](https://img.shields.io/pypi/pyversions/bjontegaard)
![PyPI](https://img.shields.io/pypi/v/bjontegaard)

# Bjøntegaard-Delta Interpolation
## Introduction
The Bjøntegaard-Delta (BD) metrics (delta bit rate and delta PSNR) described in [1] are well known metrics to measure the average differences between two rate-distortion (RD) curves. They are based on **cubic-spline interpolation (CSI)** of the RD curves and [Matlab](https://www.mathworks.com/matlabcentral/fileexchange/41749-bjontegaard-metric-calculation-bd-psnr) as well as [Python](https://github.com/google/compare-codecs/blob/master/lib/visual_metrics.py) implementations are available on the internet.

<<<<<<< HEAD
However, this way of interpolation using a third-order polynomial leads to
problems for certain RD curve constellations and causes very misleading results.
This has also been experienced during the standardization of HEVC. Consequently, 
the so-called **piecewise cubic hermite interpolation (PCHIP)** (bd_piecewise_cubic.py) has been implemented in the JCT-VC Common Test Conditions (CTC) Excel 
sheet [[2]](http://phenix.int-evry.fr/jct/doc_end_user/documents/12_Geneva/wg11/JCTVC-L1100-v1.zip) for performance evaluation.
Nevertheless, only this Excel sheet, but no Python implementation is available yet. Thus, a Python implementation is provided here. In [[3]](https://jvet-experts.org/doc_end_user/documents/20_Teleconference/wg11/JVET-T2010-v2.zip), the Excel sheet for the state-of-the-art video codec VVC is given. In our tests, the implementation of PCHIP returns the same value as the Excel-Implementation with an accuracy of at least 10 decimal positions. The BD can also be calculated for more than four RD points (not yet cross-checked with respective Excel implementations). 
=======
However, this way of interpolation using a third-order polynomial leads to problems for certain RD curve constellations and causes very misleading results.
This has also been experienced during the standardization of HEVC.
Consequently, the so-called **piecewise cubic hermite interpolation (PCHIP)** has been implemented in the JCT-VC Common Test Conditions (CTC) Excel sheet [[2]](http://phenix.int-evry.fr/jct/doc_end_user/documents/12_Geneva/wg11/JCTVC-L1100-v1.zip) for performance evaluation.
Nevertheless, only this Excel sheet, but no Python implementation is available yet.
Thus, a Python implementation is provided here.
In [[3]](https://jvet-experts.org/doc_end_user/documents/20_Teleconference/wg11/JVET-T2010-v2.zip), the Excel sheet for the state-of-the-art video codec VVC is given.
In our tests, the implementation of PCHIP returns the same value as the Excel-Implementation with an accuracy of at least 10 decimal positions. 
>>>>>>> 9d54efe4

In a further study [[4]](https://doi.org/10.48550/arXiv.2202.12565), it was found that **Akima interpolation** returns even more accurate results. An example for corresponding interpolated curves is shown below.

## Install

`bjontegaard` is best installed via pip: `pip install bjontegaard`.

## Usage

Example with test data measured using ffmpeg (libx265 with different preset settings) and Akima interpolation:
```python
# Import the package
import bjontegaard as bd

# Test data
rate1 = [9487.76, 4593.60, 2486.44, 1358.24]
psnr1 = [ 40.037,  38.615,  36.845,  34.851]
rate2 = [9787.80, 4469.00, 2451.52, 1356.24]
psnr2 = [ 40.121,  38.651,  36.970,  34.987]

# Use the package
bd_rate = bd.bd_rate(rate1, psnr1, rate2, psnr2, method='akima')
bd_psnr = bd.bd_psnr(rate1, psnr1, rate2, psnr2, method='akima')

print(f"BD-Rate: {bd_rate:.4f} %")
print(f"BD-PSNR: {bd_psnr:.4f} dB")
```

This package provides two main functions for BD metric calculation:
* `bd_rate(rate1, dist1, rate2, dist2, method, interpolators=False)`
* `bd_psnr(rate1, dist1, rate2, dist2, method, interpolators=False)`

The parameters `rate1` and `dist1` describe the rate-distortion points of a reference codec, `rate2` and `dist2` describe the rate-distortion points of the investigated (comparative) codec.

Available interpolation methods:
* `'cubic'`: Cubic interpolation
* `'pchip'`: Piecewise cubic hermite interpolation
* `'akima'`: Akima interpolation

If `interpolators=True` is given, the functions additionally return the internal interpolation objects that can be used to check the behaviour of the value interpolation.

## Comparison behind the scenes
The function `compare_methods` generates a plot that compares the internal interpolation behaviour of the three variants.
The parameters `rate_label`, `distortion_label`, and `figure_label` control the figure and axis labels of the plot.
If `filepath` is given, the final figure is saved to this file.

```python
import bjontegaard as bd

# Test data
rate1 = [9487.76, 4593.60, 2486.44, 1358.24]
psnr1 = [40.037, 38.615, 36.845, 34.851]
rate2 = [9787.80, 4469.00, 2451.52, 1356.24]
psnr2 = [40.121, 38.651, 36.970, 34.987]

# Compare the internal behaviour of the three variants
bd.compare_methods(rate1, psnr1, rate2, psnr2, rate_label="Rate", distortion_label="PSNR", figure_label="Test 1", filepath=None)
```

Furthermore, a comparison between the interpolated curves and intermediate, true rate-distortion points between the supporting points is shown in the plot below. 
For this example, the quality is represented by the SSIM value. Note that the example was chosen because cubic interpolation fails. Apparently, the curve interpolated by the Akima interpolator is closest to the intermediate points. 

![Measured data](https://raw.githubusercontent.com/FAU-LMS/bjontegaard/main/doc/interpolated_curves.png)

## References
[1] G. Bjontegaard, "Calculation of average PSNR differences between RD-curves", VCEG-M33, Austin, TX, USA, April 2001. <br/>
[2] F. Bossen, "Common HM test conditions and software reference configurations", JCTVC-L1100, Geneva, Switzerland, April 2013. <br/>
[3] F. Bossen, "VTM common test conditions and software reference configurations for SDR video", JVET-T2020, Teleconference, October 2020. <br/>
[4] C. Herglotz, M. Kränzler, R. Mons, A. Kaup, "Beyond Bjontegaard: Limits of Video Compression Performance Comparisons", submitted to ICIP 2022, [preprint](https://doi.org/10.48550/arXiv.2202.12565) available. <br/>

## License

BSD 3-Clause. For details, see [LICENSE](https://github.com/FAU-LMS/bjontegaard/blob/main/LICENSE).<|MERGE_RESOLUTION|>--- conflicted
+++ resolved
@@ -8,14 +8,6 @@
 ## Introduction
 The Bjøntegaard-Delta (BD) metrics (delta bit rate and delta PSNR) described in [1] are well known metrics to measure the average differences between two rate-distortion (RD) curves. They are based on **cubic-spline interpolation (CSI)** of the RD curves and [Matlab](https://www.mathworks.com/matlabcentral/fileexchange/41749-bjontegaard-metric-calculation-bd-psnr) as well as [Python](https://github.com/google/compare-codecs/blob/master/lib/visual_metrics.py) implementations are available on the internet.
 
-<<<<<<< HEAD
-However, this way of interpolation using a third-order polynomial leads to
-problems for certain RD curve constellations and causes very misleading results.
-This has also been experienced during the standardization of HEVC. Consequently, 
-the so-called **piecewise cubic hermite interpolation (PCHIP)** (bd_piecewise_cubic.py) has been implemented in the JCT-VC Common Test Conditions (CTC) Excel 
-sheet [[2]](http://phenix.int-evry.fr/jct/doc_end_user/documents/12_Geneva/wg11/JCTVC-L1100-v1.zip) for performance evaluation.
-Nevertheless, only this Excel sheet, but no Python implementation is available yet. Thus, a Python implementation is provided here. In [[3]](https://jvet-experts.org/doc_end_user/documents/20_Teleconference/wg11/JVET-T2010-v2.zip), the Excel sheet for the state-of-the-art video codec VVC is given. In our tests, the implementation of PCHIP returns the same value as the Excel-Implementation with an accuracy of at least 10 decimal positions. The BD can also be calculated for more than four RD points (not yet cross-checked with respective Excel implementations). 
-=======
 However, this way of interpolation using a third-order polynomial leads to problems for certain RD curve constellations and causes very misleading results.
 This has also been experienced during the standardization of HEVC.
 Consequently, the so-called **piecewise cubic hermite interpolation (PCHIP)** has been implemented in the JCT-VC Common Test Conditions (CTC) Excel sheet [[2]](http://phenix.int-evry.fr/jct/doc_end_user/documents/12_Geneva/wg11/JCTVC-L1100-v1.zip) for performance evaluation.
@@ -23,7 +15,7 @@
 Thus, a Python implementation is provided here.
 In [[3]](https://jvet-experts.org/doc_end_user/documents/20_Teleconference/wg11/JVET-T2010-v2.zip), the Excel sheet for the state-of-the-art video codec VVC is given.
 In our tests, the implementation of PCHIP returns the same value as the Excel-Implementation with an accuracy of at least 10 decimal positions. 
->>>>>>> 9d54efe4
+The BD can also be calculated for more than four RD points (not yet cross-checked with respective Excel implementations).
 
 In a further study [[4]](https://doi.org/10.48550/arXiv.2202.12565), it was found that **Akima interpolation** returns even more accurate results. An example for corresponding interpolated curves is shown below.
 
